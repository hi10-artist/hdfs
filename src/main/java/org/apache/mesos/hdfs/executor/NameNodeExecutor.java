--- conflicted
+++ resolved
@@ -121,8 +121,6 @@
       }
       runCommand(driver, nameNodeTask, "bin/hdfs-mesos-namenode " + messageStr);
       startProcess(driver, nameNodeTask);
-<<<<<<< HEAD
-=======
       driver.sendStatusUpdate(TaskStatus.newBuilder()
           .setTaskId(nameNodeTask.taskInfo.getTaskId())
           .setState(TaskState.TASK_RUNNING)
@@ -130,7 +128,6 @@
       healthCheckNN = new TimedHealthCheck(driver, nameNodeTask);
       timer.scheduleAtFixedRate(healthCheckNN, 30000, 60000);
       // Start the zkfc node
->>>>>>> 21f7935f
       startProcess(driver, zkfcNodeTask);
       driver.sendStatusUpdate(TaskStatus.newBuilder()
           .setTaskId(nameNodeTask.taskInfo.getTaskId())
