package org.apache.mesos.hdfs.executor;

import com.google.inject.Guice;
import com.google.inject.Inject;
import com.google.inject.Injector;
import org.apache.commons.logging.Log;
import org.apache.commons.logging.LogFactory;
import org.apache.mesos.Executor;
import org.apache.mesos.ExecutorDriver;
import org.apache.mesos.MesosExecutorDriver;
import org.apache.mesos.Protos.*;
import org.apache.mesos.hdfs.config.SchedulerConf;
import org.apache.mesos.hdfs.util.HDFSConstants;
import org.apache.mesos.hdfs.util.StreamRedirect;

import java.io.File;
import java.io.BufferedReader;
import java.io.BufferedWriter;
import java.io.FileWriter;
import java.io.InputStream;
import java.io.InputStreamReader;
import java.io.IOException;
import java.nio.file.Files;
import java.nio.file.Path;
import java.nio.file.Paths;
<<<<<<< HEAD
=======
import java.util.concurrent.ConcurrentHashMap;
import java.util.Map;
import java.util.TimerTask;
>>>>>>> 21f7935f

public abstract class AbstractNodeExecutor implements Executor {

  public static final Log log = LogFactory.getLog(AbstractNodeExecutor.class);
  protected ExecutorInfo executorInfo;
  protected SchedulerConf schedulerConf;

  /**
   * Constructor which takes in configuration.
   **/
  @Inject
  AbstractNodeExecutor(SchedulerConf schedulerConf) {
    this.schedulerConf = schedulerConf;
  }

  /**
   * Main method which injects the configuration and state and creates the driver.
   **/
  public static void main(String[] args) {
    Injector injector = Guice.createInjector();
    MesosExecutorDriver driver = new MesosExecutorDriver(
        injector.getInstance(AbstractNodeExecutor.class));
    System.exit(driver.run() == Status.DRIVER_STOPPED ? 0 : 1);
  }

  /**
   * Register the framework with the executor.
   **/
  @Override
  public void registered(ExecutorDriver driver, ExecutorInfo executorInfo,
      FrameworkInfo frameworkInfo, SlaveInfo slaveInfo) {
    // Set up data dir
    setUpDataDir();
    createSymbolicLink();
    log.info("Executor registered with the slave");
  }

  /**
   * Delete and recreate the data directory.
   **/
  private void setUpDataDir() {
    // Create primary data dir if it does not exist
    File dataDir = new File(schedulerConf.getDataDir());
    if (!dataDir.exists()) {
      dataDir.mkdirs();
    }

    // Create secondary data dir if it does not exist
    File secondaryDataDir = new File(schedulerConf.getSecondaryDataDir());
    if (!secondaryDataDir.exists()) {
      secondaryDataDir.mkdirs();
    }
  }

  /**
   * Delete a file or directory.
   **/
  private void deleteFile(File fileToDelete) {
    if (fileToDelete.isDirectory()) {
      String[] entries = fileToDelete.list();
      for (String entry : entries) {
        File childFile = new File(fileToDelete.getPath(), entry);
        deleteFile(childFile);
      }
    }
    fileToDelete.delete();
  }

  /**
   * Create Symbolic Link for the HDFS binary.
   **/
  private void createSymbolicLink() {
    log.info("Creating a symbolic link for HDFS binary");
    try {
      // Find Hdfs binary in sandbox
      File sandboxHdfsBinary = new File(System.getProperty("user.dir"));
      Path sandboxHdfsBinaryPath = Paths.get(sandboxHdfsBinary.getAbsolutePath());

      // Create mesosphere opt dir (parent dir of the symbolic link) if it does not exist
      File frameworkMountDir = new File(schedulerConf.getFrameworkMountPath());
      if (!frameworkMountDir.exists()) {
        frameworkMountDir.mkdirs();
      }

      // Delete and recreate directory for symbolic link every time
      String hdfsBinaryPath = schedulerConf.getFrameworkMountPath()
          + "/" + HDFSConstants.HDFS_BINARY_DIR;
      File hdfsBinaryDir = new File(hdfsBinaryPath);
      if (hdfsBinaryDir.exists()) {
        deleteFile(hdfsBinaryDir);
      }

      // Create symbolic link
      Path hdfsLinkDirPath = Paths.get(hdfsBinaryPath);
      Files.createSymbolicLink(hdfsLinkDirPath, sandboxHdfsBinaryPath);
      log.info("The linked HDFS binary path is: " + sandboxHdfsBinaryPath);
      log.info("The symbolic link path is: " + hdfsLinkDirPath);
      // Adding binary to the PATH environment variable
      addBinaryToPath(hdfsBinaryPath);
    } catch (Exception e) {
      log.fatal("Error creating the symbolic link to hdfs binary: " + e);
      System.exit(1);
    }
  }

  /**
   * Add hdfs binary to the PATH environment variable by linking it to /usr/bin/hadoop. This
   * requires that /usr/bin/ is on the Mesos slave PATH, which is defined as part of the standard
   * Mesos slave packaging.
   **/
  private void addBinaryToPath(String hdfsBinaryPath) throws IOException {
    String pathEnvVarLocation = "/usr/bin/hadoop";
    String scriptContent = "#!/bin/bash \n" + hdfsBinaryPath + "/bin/hadoop \"$@\"";
    FileWriter fileWriter = new FileWriter(pathEnvVarLocation);
    BufferedWriter bufferedWriter = new BufferedWriter(fileWriter);
    bufferedWriter.write(scriptContent);
    bufferedWriter.close();
    Runtime.getRuntime().exec("chmod a+x " + pathEnvVarLocation);
  }

  /**
   * Starts a task's process so it goes into running state.
   **/
  protected void startProcess(ExecutorDriver driver, Task task) {
    reloadConfig();
    Process process = task.process;
    if (process == null) {
      try {
        process = Runtime.getRuntime().exec(new String[]{
            "sh", "-c", task.cmd});
        redirectProcess(process);
      } catch (IOException e) {
        log.fatal(e);
        sendTaskFailed(driver, task);
        System.exit(2);
      }
    } else {
      log.error("Tried to start process, but process already running");
    }
  }

  /**
   * Reloads the cluster configuration so the executor has the correct configuration info.
   **/
  protected void reloadConfig() {
    // don't need to reload configurations if using mesos-dns
    if (schedulerConf.usingMesosDns()) return;

    // Find config URI
    String configUri = "";
    for (CommandInfo.URI uri : executorInfo.getCommand().getUrisList()) {
      if (uri.getValue().contains("hdfs-site.xml")) {
        configUri = uri.getValue();
      }
    }
    if (configUri.isEmpty()) {
      log.error("Couldn't find hdfs-site.xml URI");
      return;
    }
    try {
      log.info(String.format("Reloading hdfs-site.xml from %s", configUri));
      String cfgCmd[] = new String[]{"sh", "-c",
          String.format("curl -o hdfs-site.xml %s ; cp hdfs-site.xml etc/hadoop/", configUri)};
      Process process = Runtime.getRuntime().exec(cfgCmd);
      //TODO(nicgrayson) check if the config has changed
      redirectProcess(process);
      int exitCode = process.waitFor();
      log.info("Finished reloading hdfs-site.xml, exited with status " + exitCode);
    } catch (InterruptedException | IOException e) {
      log.error("Caught exception", e);
    }
  }

  /**
   * Redirects a process to STDERR and STDOUT for logging and debugging purposes.
   **/
  protected void redirectProcess(Process process) {
    StreamRedirect stdoutRedirect = new StreamRedirect(process.getInputStream(), System.out);
    stdoutRedirect.start();
    StreamRedirect stderrRedirect = new StreamRedirect(process.getErrorStream(), System.err);
    stderrRedirect.start();
  }

  /**
   * Run a command and wait for it's successful completion.
   **/
  protected void runCommand(ExecutorDriver driver, Task task, String command) {
    reloadConfig();
    try {
      log.info(String.format("About to run command: %s", command));
      Process init = Runtime.getRuntime().exec(new String[]{"sh", "-c", command});
      redirectProcess(init);
      int exitCode = init.waitFor();
      log.info("Finished running command, exited with status " + exitCode);
      if (exitCode != 0) {
        log.fatal("Unable to run command: " + command);
        sendTaskFailed(driver, task);
        System.exit(1);
      }
    } catch (InterruptedException | IOException e) {
      log.fatal(e);
      System.exit(1);
    }
  }
<<<<<<< HEAD

=======
  protected void runHealthChecks(ExecutorDriver driver, Task task) {
    log.info("Performing health check for task: " + task.taskInfo.getTaskId().getValue());

    Process healthCmd = null;
    String nodeName = null;
    String healthCheckCmd = "netstat -plnat | grep ";
    // TODO this code is working, but it is a mess/ refactor and use utility methods
    try {
      if (task.taskInfo.getTaskId().getValue().contains(HDFSConstants.DATA_NODE_ID)) {
        nodeName = HDFSConstants.DATA_NODE_ID;
        healthCmd = Runtime.getRuntime().exec(healthCheckCmd + "50075");
      } else if (task.taskInfo.getTaskId().getValue().contains(HDFSConstants.JOURNAL_NODE_ID)) {
        nodeName = HDFSConstants.JOURNAL_NODE_ID;
        healthCmd = Runtime.getRuntime().exec(healthCheckCmd + "8480");
      } else if (task.taskInfo.getTaskId().getValue().contains(HDFSConstants.ZKFC_NODE_ID)) {
        nodeName = HDFSConstants.ZKFC_NODE_ID;
        healthCmd = Runtime.getRuntime().exec(healthCheckCmd + "50071");
      } else if (task.taskInfo.getTaskId().getValue().contains(HDFSConstants.NAME_NODE_ID)) {
        nodeName = HDFSConstants.NAME_NODE_ID;
        healthCmd = Runtime.getRuntime().exec(healthCheckCmd + "50070");
      }

      if (healthCmd != null) {
        boolean nodeRegistered = false;
        InputStream inputStream = healthCmd.getInputStream();
        BufferedReader bufferedReader = new BufferedReader(new InputStreamReader(inputStream));
        String line;
        while ((line = bufferedReader.readLine()) != null) {
          int endPortIndex = line.lastIndexOf("java"); // TODO change this to /
          int beginPortIndex = endPortIndex > 0 ? line.lastIndexOf(" ", endPortIndex) : -1;
          if (endPortIndex != -1) {
            line = line.substring(beginPortIndex + 1, endPortIndex - 1);
            Process psCmd = Runtime.getRuntime().exec("ps " + line);
            if (psCmd != null) {
              BufferedReader bufferedReaderPS =
                  new BufferedReader(new InputStreamReader(psCmd.getInputStream()));
              String psCmdOutput = bufferedReaderPS.readLine();
              while ((psCmdOutput = bufferedReaderPS.readLine()) != null
                  && psCmdOutput.contains(nodeName)) {
                nodeRegistered = true;
              }
              psCmd.getInputStream().close();
              bufferedReaderPS.close();
            }
          }

        }
        inputStream.close();
        bufferedReader.close();
        if (!nodeRegistered) {
          log.error("Node health check failed for task: " + task.taskInfo.getTaskId().getValue());
          killTask(driver, task.taskInfo.getTaskId());
        }
      }
    } catch (IOException e) {
      log.error("Error in the health check: ", e);
    }
  }
>>>>>>> 21f7935f
  /**
   * Abstract method to launch a task.
   **/
  public abstract void launchTask(final ExecutorDriver driver, final TaskInfo taskInfo);

  /**
   * Abstract method to kill a task.
   **/
  public abstract void killTask(final ExecutorDriver driver, final TaskID taskId);

  /**
   * Let the scheduler know that the task has failed.
   **/
  protected void sendTaskFailed(ExecutorDriver driver, Task task) {
    driver.sendStatusUpdate(TaskStatus.newBuilder()
        .setTaskId(task.taskInfo.getTaskId())
        .setState(TaskState.TASK_FAILED)
        .build());
  }

  @Override
  public void reregistered(ExecutorDriver driver, SlaveInfo slaveInfo) {
    log.info("Executor reregistered with the slave");
  }

  @Override
  public void disconnected(ExecutorDriver driver) {
    log.info("Executor disconnected from the slave");
  }

  @Override
  public void frameworkMessage(ExecutorDriver driver, byte[] msg) {
    reloadConfig();
    String messageStr = new String(msg);
    log.info("Executor received framework message: " + messageStr);
  }

  @Override
  public void error(ExecutorDriver driver, String message) {
    log.error(this.getClass().getName() + ".error: " + message);
  }

  @Override
  public void shutdown(ExecutorDriver d) {
    // TODO(elingg) let's shut down the driver more gracefully
    log.info("Executor asked to shutdown");
  }

  public class TimedHealthCheck extends TimerTask {
    Task task;
    ExecutorDriver driver;

    public TimedHealthCheck(ExecutorDriver driver, Task task) {
      this.driver = driver;
      this.task = task;
    }

    @Override
    public void run() {
      runHealthChecks(driver, task);
    }
  }

  /**
   * The task class for use within the executor
   **/
  public class Task {
    public TaskInfo taskInfo;
    public String cmd;
    public Process process;

    Task(TaskInfo taskInfo) {
      this.taskInfo = taskInfo;
      this.cmd = taskInfo.getData().toStringUtf8();
      log.info(String.format("Launching task, taskId=%s cmd='%s'", taskInfo.getTaskId().getValue(),
          cmd));
    }
  }

}<|MERGE_RESOLUTION|>--- conflicted
+++ resolved
@@ -23,12 +23,7 @@
 import java.nio.file.Files;
 import java.nio.file.Path;
 import java.nio.file.Paths;
-<<<<<<< HEAD
-=======
-import java.util.concurrent.ConcurrentHashMap;
-import java.util.Map;
 import java.util.TimerTask;
->>>>>>> 21f7935f
 
 public abstract class AbstractNodeExecutor implements Executor {
 
@@ -233,9 +228,7 @@
       System.exit(1);
     }
   }
-<<<<<<< HEAD
-
-=======
+
   protected void runHealthChecks(ExecutorDriver driver, Task task) {
     log.info("Performing health check for task: " + task.taskInfo.getTaskId().getValue());
 
@@ -294,7 +287,7 @@
       log.error("Error in the health check: ", e);
     }
   }
->>>>>>> 21f7935f
+
   /**
    * Abstract method to launch a task.
    **/
