--- conflicted
+++ resolved
@@ -24,10 +24,7 @@
  **/
 public class NodeExecutor extends AbstractNodeExecutor {
   public static final Log log = LogFactory.getLog(NodeExecutor.class);
-<<<<<<< HEAD
-
-=======
->>>>>>> c1bfd5dd
+  
   private Task task;
   private Task dataNodeTask;
 
