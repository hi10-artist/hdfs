--- conflicted
+++ resolved
@@ -56,14 +56,10 @@
         .setTaskId(taskInfo.getTaskId())
         .setState(TaskState.TASK_RUNNING)
         .setData(taskInfo.getData()).build());
-<<<<<<< HEAD
-=======
     startProcess(driver, task);
     timedHealthCheck = new TimedHealthCheck(driver, task);
     timer = new Timer(true);
     timer.scheduleAtFixedRate(timedHealthCheck, 30000, 60000);
-
->>>>>>> 21f7935f
   }
 
   @Override
