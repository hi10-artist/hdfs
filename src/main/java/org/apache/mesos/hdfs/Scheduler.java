package org.apache.mesos.hdfs;

import com.google.inject.Inject;
import com.google.protobuf.ByteString;
import com.google.protobuf.InvalidProtocolBufferException;
import org.apache.commons.logging.Log;
import org.apache.commons.logging.LogFactory;
import org.apache.mesos.MesosSchedulerDriver;
import org.apache.mesos.Protos;
import org.apache.mesos.Protos.*;
import org.apache.mesos.SchedulerDriver;
import org.apache.mesos.hdfs.config.SchedulerConf;
import org.apache.mesos.hdfs.state.AcquisitionPhase;
import org.apache.mesos.hdfs.state.LiveState;
import org.apache.mesos.hdfs.state.PersistentState;
import org.apache.mesos.hdfs.util.HDFSConstants;

import java.util.*;
import java.util.concurrent.ConcurrentHashMap;
import java.util.concurrent.ExecutionException;

public class Scheduler implements org.apache.mesos.Scheduler, Runnable {

  public static final Log log = LogFactory.getLog(Scheduler.class);
  private final SchedulerConf conf;
  private final LiveState liveState;
  private PersistentState persistentState;

  @Inject
  public Scheduler(SchedulerConf conf, LiveState liveState) {
    this(conf, liveState, new PersistentState(conf));
  }

  public Scheduler(SchedulerConf conf, LiveState liveState, PersistentState persistentState) {
    this.conf = conf;
    this.liveState = liveState;
    this.persistentState = persistentState;
  }

  @Override
  public void disconnected(SchedulerDriver driver) {
    log.info("Scheduler driver disconnected");
  }

  @Override
  public void error(SchedulerDriver driver, String message) {
    log.error("Scheduler driver error: " + message);
  }

  @Override
  public void executorLost(SchedulerDriver driver, ExecutorID executorID, SlaveID slaveID,
      int status) {
    log.info("Executor lost: executorId=" + executorID.getValue() + " slaveId="
        + slaveID.getValue() + " status=" + status);
  }

  @Override
  public void frameworkMessage(SchedulerDriver driver, ExecutorID executorID, SlaveID slaveID,
      byte[] data) {
    log.info("Framework message: executorId=" + executorID.getValue() + " slaveId="
        + slaveID.getValue() + " data='" + Arrays.toString(data) + "'");
  }

  @Override
  public void offerRescinded(SchedulerDriver driver, OfferID offerId) {
    log.info("Offer rescinded: offerId=" + offerId.getValue());
  }

  @Override
  public void registered(SchedulerDriver driver, FrameworkID frameworkId, MasterInfo masterInfo) {
    try {
      persistentState.setFrameworkId(frameworkId);
    } catch (InterruptedException | ExecutionException e) {
      throw new RuntimeException(e);
    }
    log.info("Registered framework frameworkId=" + frameworkId.getValue());
  }
  @Override
  public void reregistered(SchedulerDriver driver, MasterInfo masterInfo) {
    log.info("Reregistered framework.");
  }

  @Override
  public void statusUpdate(SchedulerDriver driver, TaskStatus status) {
    log.info(String.format(
        "Received status update for taskId=%s state=%s message='%s' stagingTasks.size=%d",
        status.getTaskId().getValue(),
        status.getState().toString(),
        status.getMessage(),
        liveState.getStagingTasksSize()));

    if (!isStagingState(status)) {
      liveState.removeStagingTask(status.getTaskId());
    }

    if (isTerminalState(status)) {
      liveState.removeTask(status.getTaskId());
    } else if (isRunningState(status)) {
      liveState.updateTaskForStatus(status); // TODO(rubbish) could terminal/running get pushed to
                                             // this

      log.info(String.format("Current Acquisition Phase: %s", liveState
          .getCurrentAcquisitionPhase().toString()));

      switch (liveState.getCurrentAcquisitionPhase()) {
        case JOURNAL_NODES :
          if (liveState.getJournalNodeSize() == conf.getJournalNodeCount()) {
            liveState.transitionTo(AcquisitionPhase.NAME_NODE_1);
          }
          break;
        case NAME_NODE_1 :
          if (liveState.getNameNodeSize() == 1 && liveState.getFirstNameNodeTaskId() != null) {

            liveState.transitionTo(AcquisitionPhase.NAME_NODE_2);
          } else {
            log.info("Cannot locate first namenode task id");
          }
          break;
        case NAME_NODE_2 :
          if (liveState.getNameNodeSize() == HDFSConstants.TOTAL_NAME_NODES
              && liveState.getSecondNameNodeTaskId() != null) {
            reloadConfigsOnAllRunningTasks(driver);
            sendMessageTo(
                driver,
                liveState.getFirstNameNodeTaskId(), liveState.getFirstNameNodeSlaveId(),
                HDFSConstants.NAME_NODE_INIT_MESSAGE);
            //TODO(nicgrayson) should we wait before sending the bootstrap message?
            sendMessageTo(
                driver,
                liveState.getSecondNameNodeTaskId(), liveState.getSecondNameNodeSlaveId(),
                HDFSConstants.NAME_NODE_BOOTSTRAP_MESSAGE);
            liveState.transitionTo(AcquisitionPhase.DATA_NODES);
          } else {
            log.info("Cannot locate second namenode task id");
          }
          break;
        case DATA_NODES :
          break;
      }
    } else {
      log.warn(String.format("Don't know how to handle state=%s for taskId=%s",
          status.getState(), status.getTaskId().getValue()));
    }
  }

  @Override
  synchronized public void resourceOffers(SchedulerDriver driver, List<Offer> offers) {
    log.info(String.format("Received %d offers", offers.size()));

    if (liveState.getStagingTasksSize() != 0) {
      log.info("Declining offers because tasks are currently staging");
      for (Offer offer : offers) {
        driver.declineOffer(offer.getId());
      }
    } else {
      boolean acceptedOffer = false;
      for (Offer offer : offers) {
        if (acceptedOffer) {
          driver.declineOffer(offer.getId());
        } else {
          switch (liveState.getCurrentAcquisitionPhase()) {
            case JOURNAL_NODES :
              if (liveState.getJournalNodeSize() < conf.getJournalNodeCount()) {
                if (maybeLaunchJournalNode(driver, offer)) {
                  acceptedOffer = true;
                }
              }
              break;
            case NAME_NODE_1 :
              if (maybeLaunchNameNode(driver, offer)) {
                acceptedOffer = true;
              }
              break;
            case NAME_NODE_2 :
              if (maybeLaunchNameNode(driver, offer)) {
                acceptedOffer = true;
              }
              break;
            case DATA_NODES :
              if (maybeLaunchDataNode(driver, offer)) {
                acceptedOffer = true;
              }
              break;
          }
        }
      }
    }
  }

  @Override
  public void slaveLost(SchedulerDriver driver, SlaveID slaveId) {
    log.info("Slave lost slaveId=" + slaveId.getValue());
  }

  @Override
  public void run() {
    FrameworkInfo.Builder frameworkInfo = FrameworkInfo.newBuilder()
        .setName("HDFS " + conf.getClusterName())
        .setFailoverTimeout(conf.getFailoverTimeout())
        .setUser(conf.getHdfsUser())
        .setRole(conf.getHdfsRole())
        .setCheckpoint(true);

    try {
      FrameworkID frameworkID = persistentState.getFrameworkID();
      if (frameworkID != null) {
        frameworkInfo.setId(frameworkID);
      }
    } catch (InterruptedException | ExecutionException | InvalidProtocolBufferException e) {
      throw new RuntimeException(e);
    }

    MesosSchedulerDriver driver = new MesosSchedulerDriver(this, frameworkInfo.build(),
        conf.getMesosMasterUri());
    driver.run().getValueDescriptor().getFullName();
  }
  private void launchNode(SchedulerDriver driver, Offer offer,
                          String nodeName, List<String> taskNames, String executorName) {
    log.info(String.format("Launching node of type %s with tasks %s", nodeName,
        taskNames.toString()));
    String taskIdName = String.format("%s.%s.%d", nodeName, executorName,
        System.currentTimeMillis());
    List<Resource> resources = getExecutorResources();
    ExecutorInfo executorInfo = createExecutor(taskIdName, nodeName, executorName, resources);
    List<TaskInfo> tasks = new ArrayList<>();
    for (String taskName : taskNames) {
      List<Resource> taskResources = getTaskResources(taskName);
      TaskID taskId = TaskID.newBuilder()
          .setValue(String.format("task.%s.%s", taskName, taskIdName))
          .build();
      TaskInfo task = TaskInfo.newBuilder()
          .setExecutor(executorInfo)
          .setName(taskName)
          .setTaskId(taskId)
          .setSlaveId(offer.getSlaveId())
          .addAllResources(taskResources)
          .setData(ByteString.copyFromUtf8(
              String.format("bin/hdfs-mesos-%s", taskName)))
          .build();
      tasks.add(task);

      liveState.addStagingTask(task);
      persistentState.addNode(taskId, offer.getHostname(), taskName);
    }
    driver.launchTasks(Arrays.asList(offer.getId()), tasks);
  }
  private ExecutorInfo createExecutor(String taskIdName, String nodeName, String executorName,
      List<Resource> resources) {
    int confServerPort = conf.getConfigServerPort();
    return ExecutorInfo
        .newBuilder()
        .setName(nodeName + " executor")
        .setExecutorId(ExecutorID.newBuilder().setValue("executor." + taskIdName).build())
        .addAllResources(resources)
<<<<<<< HEAD
        .setCommand(
            CommandInfo
                .newBuilder()
                .addAllUris(
                    Arrays.asList(
                        CommandInfo.URI.newBuilder().setValue(
                            conf.getExecUri())
                            .build(),
                        CommandInfo.URI
                            .newBuilder()
                            .setValue(
                                String.format("http://%s:%d/hdfs-site.xml",
                                    conf.getFrameworkHostAddress(), confServerPort))
                            .build()))
                .setEnvironment(Environment.newBuilder()
                    .addAllVariables(Arrays.asList(
                        Environment.Variable.newBuilder()
                            .setName("HADOOP_OPTS")
                            .setValue(conf.getJvmOpts()).build(),
                        Environment.Variable.newBuilder()
                            .setName("HADOOP_HEAPSIZE")
                            .setValue(String.format("%d", conf.getHadoopHeapSize())).build(),
                        Environment.Variable.newBuilder()
                            .setName("HADOOP_NAMENODE_OPTS")
                            .setValue("-Xmx" + conf.getNameNodeHeapSize() + "m").build(),
                        Environment.Variable.newBuilder()
                            .setName("HADOOP_DATANODE_OPTS")
                            .setValue("-Xmx" + conf.getDataNodeHeapSize() + "m").build(),
                        Environment.Variable.newBuilder()
                            .setName("EXECUTOR_OPTS")
                            .setValue("-Xmx" + conf.getExecutorHeap() + "m").build())))
                .setValue(
                    "env ; cd hdfs-mesos-* && exec java $HADOOP_OPTS $EXECUTOR_OPTS " +
=======
        .setCommand(CommandInfo.newBuilder()
        .addAllUris(Arrays.asList(
            CommandInfo.URI.newBuilder().setValue(
                String.format("http://%s:%d/%s", conf.getFrameworkHostAddress(), confServerPort,
                    HDFSConstants.HDFS_BINARY_FILE_NAME))
                .build(),
            CommandInfo.URI.newBuilder().setValue(
                String.format("http://%s:%d/%s", conf.getFrameworkHostAddress(), confServerPort,
                    HDFSConstants.HDFS_CONFIG_FILE_NAME))
                .build()))
            .setEnvironment(Environment.newBuilder()
                .addAllVariables(Arrays.asList(
                Environment.Variable.newBuilder()
                    .setName("HADOOP_OPTS")
                    .setValue(conf.getJvmOpts()).build(),
                Environment.Variable.newBuilder()
                    .setName("HADOOP_HEAPSIZE")
                    .setValue(String.format("%d", conf.getHadoopHeapSize())).build(),
                Environment.Variable.newBuilder()
                    .setName("HADOOP_NAMENODE_OPTS")
                    .setValue("-Xmx" + conf.getNameNodeHeapSize() + "m").build(),
                Environment.Variable.newBuilder()
                    .setName("HADOOP_DATANODE_OPTS")
                    .setValue("-Xmx" + conf.getDataNodeHeapSize() + "m").build(),
                Environment.Variable.newBuilder()
                    .setName("EXECUTOR_OPTS")
                    .setValue("-Xmx" + conf.getExecutorHeap() + "m").build())))
                    .setValue(
                        "env ; cd hdfs-mesos-* && exec java $HADOOP_OPTS $EXECUTOR_OPTS " +
>>>>>>> 90105660
                        "-cp lib/*.jar org.apache.mesos.hdfs.executor." + executorName)
                .build())
        .build();
  }

  private List<Resource> getExecutorResources() {
    return Arrays.asList(
        Resource.newBuilder()
            .setName("cpus")
            .setType(Value.Type.SCALAR)
            .setScalar(Value.Scalar.newBuilder()
                .setValue(conf.getExecutorCpus()).build())
            .setRole("*")
            .build(),
        Resource.newBuilder()
            .setName("mem")
            .setType(Value.Type.SCALAR)
            .setScalar(Value.Scalar.newBuilder()
                .setValue(conf.getExecutorHeap() * conf.getJvmOverhead()).build())
            .setRole("*")
            .build());
  }

  private List<Resource> getTaskResources(String taskName) {
    return Arrays.asList(
        Resource.newBuilder()
            .setName("cpus")
            .setType(Value.Type.SCALAR)
            .setScalar(Value.Scalar.newBuilder()
                .setValue(conf.getTaskCpus(taskName)).build())
            .setRole("*")
            .build(),
        Resource.newBuilder()
            .setName("mem")
            .setType(Value.Type.SCALAR)
            .setScalar(Value.Scalar.newBuilder()
                .setValue(conf.getTaskHeapSize(taskName)).build())
            .setRole("*")
            .build());
  }

  private boolean maybeLaunchJournalNode(SchedulerDriver driver, Offer offer) {
    if (persistentState.journalNodeRunningOnSlave(offer.getHostname())) {
      log.info(String.format("Already running journalnode on %s", offer.getHostname()));
      return false;
    } else {
      launchNode(
          driver,
          offer,
          HDFSConstants.JOURNAL_NODE_ID,
          Arrays.asList(HDFSConstants.JOURNAL_NODE_ID),
          HDFSConstants.NODE_EXECUTOR_ID);
      return true;
    }
  }

  private boolean maybeLaunchNameNode(SchedulerDriver driver, Offer offer) {
    if (persistentState.nameNodeRunningOnSlave(offer.getHostname())) {
      log.info(String.format("Already running namenode on %s", offer.getHostname()));
      return false;
    } else {
      launchNode(
          driver,
          offer,
          HDFSConstants.NAME_NODE_ID,
          Arrays.asList(HDFSConstants.NAME_NODE_ID, HDFSConstants.ZKFC_NODE_ID),
          HDFSConstants.NAME_NODE_EXECUTOR_ID);
      return true;
    }
  }

  private boolean maybeLaunchDataNode(SchedulerDriver driver, Offer offer) {
    if (persistentState.dataNodeRunningOnSlave(offer.getHostname()) ||
        persistentState.nameNodeRunningOnSlave(offer.getHostname()) ||
        persistentState.journalNodeRunningOnSlave(offer.getHostname())) {
      log.info(String.format("Already running hdfs task on %s", offer.getHostname()));
      return false;
    } else {
      launchNode(
          driver,
          offer,
          HDFSConstants.DATA_NODE_ID,
          Arrays.asList(HDFSConstants.DATA_NODE_ID),
          HDFSConstants.NODE_EXECUTOR_ID);
      return true;
    }
  }

  private void sendMessageTo(SchedulerDriver driver, TaskID taskId, SlaveID slaveID, String message) {
    log.info(String.format("Sending message '%s' to taskId=%s, slaveId=%s", message,
        taskId.getValue(), slaveID.getValue()));
    String postfix = taskId.getValue();
    postfix = postfix.substring(postfix.indexOf(".") + 1, postfix.length());
    postfix = postfix.substring(postfix.indexOf(".") + 1, postfix.length());
    driver.sendFrameworkMessage(
        ExecutorID.newBuilder().setValue("executor." + postfix).build(),
        slaveID,
        message.getBytes());
  }

  private boolean isTerminalState(TaskStatus taskStatus) {
    return (taskStatus.getState().equals(TaskState.TASK_FAILED)
        || taskStatus.getState().equals(TaskState.TASK_FINISHED)
        || taskStatus.getState().equals(TaskState.TASK_KILLED)
        || taskStatus.getState().equals(TaskState.TASK_LOST));
  }

  private boolean isRunningState(TaskStatus taskStatus) {
    return (taskStatus.getState().equals(TaskState.TASK_RUNNING));
  }

  private boolean isStagingState(TaskStatus taskStatus) {
    return (taskStatus.getState().equals(TaskState.TASK_STAGING));
  }

  private void reloadConfigsOnAllRunningTasks(SchedulerDriver driver) {
    for (Protos.TaskStatus taskStatus : liveState.getRunningTasks().values()) {
      sendMessageTo(driver, taskStatus.getTaskId(), taskStatus.getSlaveId(),
          HDFSConstants.RELOAD_CONFIG);
    }
  }
}<|MERGE_RESOLUTION|>--- conflicted
+++ resolved
@@ -25,6 +25,9 @@
   private final SchedulerConf conf;
   private final LiveState liveState;
   private PersistentState persistentState;
+
+  private Map<OfferID, Offer> pendingOffers = new ConcurrentHashMap<>();
+  private boolean initializingCluster = false;
 
   @Inject
   public Scheduler(SchedulerConf conf, LiveState liveState) {
@@ -252,41 +255,6 @@
         .setName(nodeName + " executor")
         .setExecutorId(ExecutorID.newBuilder().setValue("executor." + taskIdName).build())
         .addAllResources(resources)
-<<<<<<< HEAD
-        .setCommand(
-            CommandInfo
-                .newBuilder()
-                .addAllUris(
-                    Arrays.asList(
-                        CommandInfo.URI.newBuilder().setValue(
-                            conf.getExecUri())
-                            .build(),
-                        CommandInfo.URI
-                            .newBuilder()
-                            .setValue(
-                                String.format("http://%s:%d/hdfs-site.xml",
-                                    conf.getFrameworkHostAddress(), confServerPort))
-                            .build()))
-                .setEnvironment(Environment.newBuilder()
-                    .addAllVariables(Arrays.asList(
-                        Environment.Variable.newBuilder()
-                            .setName("HADOOP_OPTS")
-                            .setValue(conf.getJvmOpts()).build(),
-                        Environment.Variable.newBuilder()
-                            .setName("HADOOP_HEAPSIZE")
-                            .setValue(String.format("%d", conf.getHadoopHeapSize())).build(),
-                        Environment.Variable.newBuilder()
-                            .setName("HADOOP_NAMENODE_OPTS")
-                            .setValue("-Xmx" + conf.getNameNodeHeapSize() + "m").build(),
-                        Environment.Variable.newBuilder()
-                            .setName("HADOOP_DATANODE_OPTS")
-                            .setValue("-Xmx" + conf.getDataNodeHeapSize() + "m").build(),
-                        Environment.Variable.newBuilder()
-                            .setName("EXECUTOR_OPTS")
-                            .setValue("-Xmx" + conf.getExecutorHeap() + "m").build())))
-                .setValue(
-                    "env ; cd hdfs-mesos-* && exec java $HADOOP_OPTS $EXECUTOR_OPTS " +
-=======
         .setCommand(CommandInfo.newBuilder()
         .addAllUris(Arrays.asList(
             CommandInfo.URI.newBuilder().setValue(
@@ -316,12 +284,11 @@
                     .setValue("-Xmx" + conf.getExecutorHeap() + "m").build())))
                     .setValue(
                         "env ; cd hdfs-mesos-* && exec java $HADOOP_OPTS $EXECUTOR_OPTS " +
->>>>>>> 90105660
                         "-cp lib/*.jar org.apache.mesos.hdfs.executor." + executorName)
-                .build())
-        .build();
-  }
-
+                        .build())
+                    .build();
+    }
+    
   private List<Resource> getExecutorResources() {
     return Arrays.asList(
         Resource.newBuilder()
@@ -331,7 +298,7 @@
                 .setValue(conf.getExecutorCpus()).build())
             .setRole("*")
             .build(),
-        Resource.newBuilder()
+         Resource.newBuilder()
             .setName("mem")
             .setType(Value.Type.SCALAR)
             .setScalar(Value.Scalar.newBuilder()
@@ -339,7 +306,7 @@
             .setRole("*")
             .build());
   }
-
+    
   private List<Resource> getTaskResources(String taskName) {
     return Arrays.asList(
         Resource.newBuilder()
